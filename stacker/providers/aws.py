--- conflicted
+++ resolved
@@ -10,7 +10,6 @@
 logger = logging.getLogger(__name__)
 
 
-<<<<<<< HEAD
 def get_output_dict(stack):
     """Returns a dict of key/values for the outputs for a given CF stack.
 
@@ -28,7 +27,8 @@
                      output.value)
         outputs[output.key] = output.value
     return outputs
-=======
+
+
 def retry_on_throttling(fn, attempts=3, args=None, kwargs=None):
     """Wrap retry_with_backoff to handle AWS Cloudformation Throttling.
 
@@ -55,7 +55,6 @@
     return retry_with_backoff(fn, args=args, kwargs=kwargs, attempts=attempts,
                               exc_list=[boto.exception.BotoServerError],
                               retry_checker=_throttling_checker)
->>>>>>> 9fd82860
 
 
 class Provider(BaseProvider):
@@ -86,26 +85,16 @@
         return self._cloudformation
 
     def get_stack(self, stack_name, **kwargs):
-<<<<<<< HEAD
         if stack_name not in self._stacks:
             try:
                 self._stacks[stack_name] = \
-                    self.cloudformation.describe_stacks(stack_name)[0]
+                    retry_on_throttling(self.cloudformation.describe_stacks,
+                                        args=[stack_name])[0]
             except boto.exception.BotoServerError as e:
                 if 'does not exist' not in e.message:
                     raise
                 raise exceptions.StackDoesNotExist(stack_name)
         return self._stacks[stack_name]
-=======
-        stack = None
-        try:
-            stack = retry_on_throttling(self.cloudformation.describe_stacks,
-                                        args=[stack_name])[0]
-        except boto.exception.BotoServerError as e:
-            if 'does not exist' not in e.message:
-                raise
-        return stack
->>>>>>> 9fd82860
 
     def get_stack_status(self, stack, **kwargs):
         return stack.stack_status
